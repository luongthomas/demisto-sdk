--- conflicted
+++ resolved
@@ -307,27 +307,31 @@
     return 1
 
 
-<<<<<<< HEAD
+# ====================== spell-check ====================== #
 @main.command(name="spell-check",
               short_help="Run spell check on a given yml/md file.")
-=======
+@click.help_option(
+    '-h', '--help'
+)
+@click.option(
+    '-p', '--path', help="Specify path of yml/md file", required=True)
+@click.option(
+    '--known-words', help="A file path to a txt file with known words")
+def spell_check(**kwargs):
+    spell_checker = SpellCheck(**kwargs)
+    spell_checker.run_spell_check()
+    return 0
+
+
+# ====================== upload ====================== #
 @main.command(name="upload",
               short_help="Upload integration to Demisto instance. DEMISTO_BASE_URL environment variable should contain"
                          " the Demisto server base URL. DEMISTO_API_KEY environment variable should contain a valid "
                          "Demisto API Key.")
->>>>>>> d49022b1
-@click.help_option(
-    '-h', '--help'
-)
-@click.option(
-<<<<<<< HEAD
-    '-p', '--path', help="Specify path of yml/md file", required=True)
-@click.option(
-    '--known-words', help="A file path to a txt file with known words")
-def spell_check(**kwargs):
-    spell_checker = SpellCheck(**kwargs)
-    spell_checker.run_spell_check()
-=======
+@click.help_option(
+    '-h', '--help'
+)
+@click.option(
     "-i", "--path", help="The path of an integration file or a package directory to upload", required=True)
 @click.option(
     "--insecure", help="Skip certificate validation", is_flag=True)
@@ -338,6 +342,7 @@
     return uploader.upload()
 
 
+# ====================== run ====================== #
 @main.command(name="run",
               short_help="Run integration command on remote Demisto instance in the playground. DEMISTO_BASE_URL "
                          "environment variable should contain the Demisto base URL. DEMISTO_API_KEY environment "
@@ -480,7 +485,6 @@
 def init(**kwargs):
     initiator = Initiator(**kwargs)
     initiator.init()
->>>>>>> d49022b1
     return 0
 
 
