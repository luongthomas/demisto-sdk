--- conflicted
+++ resolved
@@ -7,6 +7,7 @@
 from demisto_sdk.dev_tools.runner import Runner
 from demisto_sdk.yaml_tools.unifier import Unifier
 from demisto_sdk.dev_tools.uploader import Uploader
+from demisto_sdk.dev_tools.initiator import Initiator
 from demisto_sdk.yaml_tools.extractor import Extractor
 from demisto_sdk.common.configuration import Configuration
 from demisto_sdk.dev_tools.lint_manager import LintManager
@@ -18,13 +19,7 @@
 from demisto_sdk.yaml_tools.update_playbook import PlaybookYMLFormat
 from demisto_sdk.yaml_tools.update_integration import IntegrationYMLFormat
 from demisto_sdk.common.constants import SCRIPT_PREFIX, INTEGRATION_PREFIX
-<<<<<<< HEAD
-from demisto_sdk.runners.playbook_runner import PlaybookRunner
-from demisto_sdk.dev_tools.initiator import Initiator
-=======
 from demisto_sdk.test_playbook_generator.test_playbook_generator import TestPlaybookGenerator
-
->>>>>>> 62d4921b
 
 pass_config = click.make_pass_decorator(DemistoSDK, ensure=True)
 
@@ -375,23 +370,50 @@
     return playbook_runner.run_playbook()
 
 
-<<<<<<< HEAD
+# ====================== generate-test-playbook ====================== #
+@main.command(name="generate-test-playbook",
+              short_help="Generate test playbook from integration or script")
+@click.help_option(
+    '-h', '--help'
+)
+@click.option(
+    '-i', '--infile',
+    required=True,
+    help='Specify integration/script yml path')
+@click.option(
+    '-o', '--outdir',
+    required=False,
+    help='Specify output directory')
+@click.option(
+    '-n', '--name',
+    required=True,
+    help='Specify test playbook name')
+@click.option(
+    '-t', '--file-type', default='integration',
+    type=click.Choice(["integration", "script"]),
+    required=False,
+    help='Specify integration or script. The default is integration')
+@click.option(
+    '--no-outputs', is_flag=True,
+    help='Skip generating verification conditions for each output contextPath. Use when you want to decide which '
+         'outputs to verify and which not')
+@click.option(
+    "-v", "--verbose", help="Verbose output for debug purposes - shows full exception stack trace", is_flag=True)
+def generate_test_playbook(**kwargs):
+    generator = TestPlaybookGenerator(**kwargs)
+    generator.run()
+
+
 # ====================== init ====================== #
 @main.command(name="init", short_help="Initiate a new Pack, Integration or Script."
                                       " If the script/integration flags are not present"
                                       " then we will create a pack with the given name."
                                       " Otherwise when using the flags we will generate"
                                       " a script/integration based on your selection.")
-=======
-# ====================== generate-test-playbook ====================== #
-@main.command(name="generate-test-playbook",
-              short_help="Generate test playbook from integration or script")
->>>>>>> 62d4921b
-@click.help_option(
-    '-h', '--help'
-)
-@click.option(
-<<<<<<< HEAD
+@click.help_option(
+    '-h', '--help'
+)
+@click.option(
     "-n", "--name", help="The name of the directory and file you want to create")
 @click.option(
     "--id", help="The id used in the yml file of the integration or script"
@@ -406,33 +428,6 @@
     initiator = Initiator(**kwargs)
     initiator.init()
     return 0
-=======
-    '-i', '--infile',
-    required=True,
-    help='Specify integration/script yml path')
-@click.option(
-    '-o', '--outdir',
-    required=False,
-    help='Specify output directory')
-@click.option(
-    '-n', '--name',
-    required=True,
-    help='Specify test playbook name')
-@click.option(
-    '-t', '--file-type', default='integration',
-    type=click.Choice(["integration", "script"]),
-    required=False,
-    help='Specify integration or script. The default is integration')
-@click.option(
-    '--no-outputs', is_flag=True,
-    help='Skip generating verification conditions for each output contextPath. Use when you want to decide which '
-         'outputs to verify and which not')
-@click.option(
-    "-v", "--verbose", help="Verbose output for debug purposes - shows full exception stack trace", is_flag=True)
-def generate_test_playbook(**kwargs):
-    generator = TestPlaybookGenerator(**kwargs)
-    generator.run()
->>>>>>> 62d4921b
 
 
 def demisto_sdk_cli():
