import sys
import click
from pkg_resources import get_distribution

from demisto_sdk.core import DemistoSDK
from demisto_sdk.common.tools import str2bool
from demisto_sdk.dev_tools.runner import Runner
from demisto_sdk.yaml_tools.unifier import Unifier
from demisto_sdk.dev_tools.uploader import Uploader
from demisto_sdk.dev_tools.initiator import Initiator
from demisto_sdk.yaml_tools.extractor import Extractor
from demisto_sdk.common.configuration import Configuration
from demisto_sdk.dev_tools.lint_manager import LintManager
from demisto_sdk.validation.secrets import SecretsValidator
from demisto_sdk.runners.playbook_runner import PlaybookRunner
from demisto_sdk.validation.file_validator import FilesValidator
from demisto_sdk.yaml_tools.update_script import ScriptYMLFormat
from demisto_sdk.yaml_tools.content_creator import ContentCreator
from demisto_sdk.yaml_tools.update_playbook import PlaybookYMLFormat
from demisto_sdk.yaml_tools.update_integration import IntegrationYMLFormat
from demisto_sdk.common.constants import SCRIPT_PREFIX, INTEGRATION_PREFIX
<<<<<<< HEAD
from demisto_sdk.json_to_outputs.json_to_outputs import json_to_outputs
from demisto_sdk.runners.playbook_runner import PlaybookRunner
=======
from demisto_sdk.test_playbook_generator.test_playbook_generator import TestPlaybookGenerator
>>>>>>> 1c1db290

pass_config = click.make_pass_decorator(DemistoSDK, ensure=True)


@click.group(invoke_without_command=True, no_args_is_help=True, context_settings=dict(max_content_width=500), )
@click.help_option(
    '-h', '--help'
)
@click.option(
    '-d', '--env-dir', help='Specify a working directory.'
)
@click.option(
    '-v', '--version', help='Get the demisto-sdk version.',
    is_flag=True, default=False, show_default=True
)
@pass_config
def main(config, version, env_dir):
    config.configuration = Configuration()
    if version:
        version = get_distribution('demisto-sdk').version
        print(version)

    if env_dir:
        config.configuration.env_dir = env_dir


# ====================== extract ====================== #
@main.command(name="extract",
              short_help="Extract code, image and description files from a Demisto integration or script yaml file.")
@click.help_option(
    '-h', '--help'
)
@click.option(
    '--infile', '-i',
    help='The yml file to extract from',
    required=True
)
@click.option(
    '--outfile', '-o',
    required=True,
    help="The output dir to write the extracted code/description/image to."
)
@click.option(
    '--yml-type', '-y',
    help="Yaml type. If not specified will try to determine type based upon path.",
    type=click.Choice([SCRIPT_PREFIX, INTEGRATION_PREFIX])
)
@click.option(
    '--demisto-mock', '-d',
    help="Add an import for demisto mock, true by default",
    type=click.Choice(["True", "False"]),
    default=True,
    show_default=True
)
@click.option(
    '--common-server', '-c',
    help="Add an import for CommonServerPython."
         "If not specified will import unless this is CommonServerPython",
    type=click.Choice(["True", "False"]),
    default='True',
    show_default=True
)
@pass_config
def extract(config, **kwargs):
    extractor = Extractor(configuration=config.configuration, **kwargs)
    return extractor.extract_to_package_format()


# ====================== extract-code ====================== #
@main.command(name="extract-code",
              short_help="Extract code from a Demisto integration or script yaml file.")
@click.help_option(
    '-h', '--help'
)
@click.option(
    '--infile', '-i',
    help='The yml file to extract from',
    required=True
)
@click.option(
    '--outfile', '-o',
    required=True,
    help="The output file to write the code to"
)
@click.option(
    '--yml-type', '-y',
    help="Yaml type. If not specified will try to determine type based upon path.",
    type=click.Choice([SCRIPT_PREFIX, INTEGRATION_PREFIX])
)
@click.option(
    '--demisto-mock', '-d',
    help="Add an import for demisto mock, true by default",
    type=click.Choice(["True", "False"]),
    default=True,
    show_default=True
)
@click.option(
    '--common-server', '-c',
    help="Add an import for CommonServerPython."
         "If not specified will import unless this is CommonServerPython",
    type=click.Choice(["True", "False"]),
    default='True',
    show_default=True
)
@pass_config
def extract_code(config, **kwargs):
    extractor = Extractor(configuration=config.configuration, **kwargs)
    return extractor.extract_code(kwargs['outfile'])


# ====================== unify ====================== #
@main.command(name="unify",
              short_help='Unify code, image, description and yml files to a single Demisto yml file.')
@click.option(
    "-i", "--indir", help="The path to the files to unify", required=True
)
@click.option(
    "-o", "--outdir", help="The output dir to write the unified yml to", required=True
)
def unify(**kwargs):
    unifier = Unifier(**kwargs)
    return unifier.merge_script_package_to_yml()


# ====================== validate ====================== #
# TODO: add a configuration for conf.json and id_set.json
@main.command(name="validate",
              short_help='Validate your content files.')
@click.help_option(
    '-h', '--help'
)
@click.option(
    '-j', '--conf-json', is_flag=True,
    default=False, show_default=True, help='Validate the conf.json file.')
@click.option(
    '-i', '--id-set', is_flag=True,
    default=False, show_default=True, help='Create the id_set.json file.')
@click.option(
    '-p', '--prev-ver', help='Previous branch or SHA1 commit to run checks against.')
@click.option(
    '-c', '--circle', type=click.Choice(["True", "False"]), default='False',
    help='Is CircleCi or not')
@click.option(
    '-b', '--backward-comp', type=click.Choice(["True", "False"]), default='False', show_default=True,
    help='To check backward compatibility.')
@click.option(
    '-g', '--use-git', is_flag=True, show_default=True,
    default=False, help='Validate changes using git - this will check your branch changes and will run only on them.')
@pass_config
def validate(config, **kwargs):
    sys.path.append(config.configuration.env_dir)

    validator = FilesValidator(configuration=config.configuration,
                               is_backward_check=str2bool(kwargs['backward_comp']),
                               is_circle=str2bool(kwargs['circle']), prev_ver=kwargs['prev_ver'],
                               validate_conf_json=kwargs['conf_json'], use_git=kwargs['use_git'])
    return validator.run()


# ====================== create ====================== #
@main.command(name="create",
              short_help='Create content artifacts.')
@click.help_option(
    '-h', '--help'
)
@click.option(
    '-a', '--artifacts_path', help='The path of the directory in which you want to save the created content artifacts')
@click.option(
    '-p', '--preserve_bundles', is_flag=True, default=False, show_default=True,
    help='Keep the bundles created in the process of making the content artifacts')
def create(**kwargs):
    content_creator = ContentCreator(**kwargs)
    return content_creator.run()


# ====================== secrets ====================== #
@main.command(name="secrets",
              short_help="Run Secrets validator to catch sensitive data before exposing your code to public repository."
                         " Attach path to whitelist to allow manual whitelists. Default file path to secrets is "
                         "'./Tests/secrets_white_list.json' ")
@click.help_option(
    '-h', '--help'
)
@click.option(
    '-c', '--circle', type=click.Choice(["True", "False"]), default='False', show_default=True,
    help='Is CircleCi or not')
@click.option(
    '-wl', '--whitelist', default='./Tests/secrets_white_list.json', show_default=True,
    help='Full path to whitelist file, file name should be "secrets_white_list.json"')
@pass_config
def secrets(config, **kwargs):
    sys.path.append(config.configuration.env_dir)
    secrets = SecretsValidator(configuration=config.configuration, is_circle=str2bool(kwargs['circle']),
                               white_list_path=kwargs['whitelist'])
    return secrets.run()


# ====================== lint ====================== #
@main.command(name="lint",
              short_help="Run lintings (flake8, mypy, pylint, bandit) and pytest. pylint and pytest will run within the"
                         "docker image of an integration/script. Meant to be used with integrations/scripts that use "
                         "the folder (package) structure. Will lookup up what docker image to use and will setup the "
                         "dev dependencies and file in the target folder. ")
@click.help_option(
    '-h', '--help'
)
@click.option(
    "-d", "--dir", help="Specify directory of integration/script")
@click.option(
    "--no-pylint", is_flag=True, help="Do NOT run pylint linter")
@click.option(
    "--no-mypy", is_flag=True, help="Do NOT run mypy static type checking")
@click.option(
    "--no-flake8", is_flag=True, help="Do NOT run flake8 linter")
@click.option(
    "--no-bandit", is_flag=True, help="Do NOT run bandit linter")
@click.option(
    "--no-test", is_flag=True, help="Do NOT test (skip pytest)")
@click.option(
    "-r", "--root", is_flag=True, help="Run pytest container with root user")
@click.option(
    "-k", "--keep-container", is_flag=True, help="Keep the test container")
@click.option(
    "-v", "--verbose", is_flag=True, help="Verbose output - mainly for debugging purposes")
@click.option(
    "--cpu-num",
    help="Number of CPUs to run pytest on (can set to `auto` for automatic detection of the number of CPUs)",
    default=0)
@click.option(
    "-p", "--parallel", is_flag=True, help="Run tests in parallel")
@click.option(
    "-m", "--max-workers", type=int, help="How many threads to run in parallel")
@click.option(
    "-g", "--git", is_flag=True, help="Will run only on changed packages")
@click.option(
    "-a", "--run-all-tests", is_flag=True, help="Run lint on all directories in content repo")
@pass_config
def lint(config, dir, **kwargs):
    linter = LintManager(configuration=config.configuration, project_dir_list=dir, **kwargs)
    return linter.run_dev_packages()

# ====================== format ====================== #
@main.command(name="format",
              short_help="Run formatter on a given script/playbook/integration yml file. ")
@click.help_option(
    '-h', '--help'
)
@click.option(
    "-t", "--file-type", type=click.Choice(["integration", "script", "playbook"]),
    help="The type of yml file to be formatted.", required=True)
@click.option(
    "-s", "--source-file", help="The path of the script yml file", required=True)
@click.option(
    "-o", "--output-file-name", help="The path where the formatted file will be saved to")
def format_yml(file_type, **kwargs):
    file_type_and_linked_class = {
        'integration': IntegrationYMLFormat,
        'script': ScriptYMLFormat,
        'playbook': PlaybookYMLFormat
    }
    if file_type in file_type_and_linked_class:
        format_object = file_type_and_linked_class[file_type](**kwargs)
        return format_object.format_file()

    return 1


@main.command(name="upload",
              short_help="Upload integration to Demisto instance. DEMISTO_BASE_URL environment variable should contain"
                         " the Demisto server base URL. DEMISTO_API_KEY environment variable should contain a valid "
                         "Demisto API Key.")
@click.help_option(
    '-h', '--help'
)
@click.option(
    "-i", "--path", help="The path of an integration file or a package directory to upload", required=True)
@click.option(
    "--insecure", help="Skip certificate validation", is_flag=True)
@click.option(
    "-v", "--verbose", help="Verbose output", is_flag=True)
def upload(**kwargs):
    uploader = Uploader(**kwargs)
    return uploader.upload()


@main.command(name="run",
              short_help="Run integration command on remote Demisto instance in the playground. DEMISTO_BASE_URL "
                         "environment variable should contain the Demisto base URL. DEMISTO_API_KEY environment "
                         "variable should contain a valid Demisto API Key.")
@click.help_option(
    '-h', '--help'
)
@click.option(
    "-q", "--query", help="The query to run", required=True)
@click.option(
    "-k", "--insecure", help="Skip certificate validation", is_flag=True)
@click.option(
    "-v", "--verbose", help="Verbose output", is_flag=True)
@click.option(
    "-D", "--debug", help="Whether to enable the debug-mode feature or not, if you want to save the output file "
                          "please use the --debug-path option", is_flag=True)
@click.option(
    "--debug-path", help="The path to save the debug file at, if not specified the debug file will be printed to the "
                         "terminal")
def run(**kwargs):
    runner = Runner(**kwargs)
    return runner.run()


@main.resultcallback()
def exit_from_program(result=0, **kwargs):
    sys.exit(result)


# ====================== run-playbook ====================== #
@main.command(name="run-playbook",
              short_help="Run a playbook in Demisto. "
                         "DEMISTO_API_KEY environment variable should contain a valid Demisto API Key. "
                         "Example: DEMISTO_API_KEY=<API KEY> demisto-sdk run-playbook -p 'p_name' -u "
                         "'https://demisto.local'.")
@click.help_option(
    '-h', '--help'
)
@click.option(
    '--url', '-u',
    help='URL to a Demisto instance. You can also specify the URL as an environment variable named: DEMISTO_BASE_URL'
)
@click.option(
    '--playbook_id', '-p',
    help="The playbook ID to run.",
    required=True
)
@click.option(
    '--wait', '-w',
    type=click.Choice(["True", "False"]),
    default="True",
    show_default=True,
    help="Wait until the playbook run is finished and get a response."
)
@click.option(
    '--timeout', '-t',
    default=90,
    show_default=True,
    help="Timeout for the command. The playbook will continue to run in Demisto"
)
def run_playbook(**kwargs):
    playbook_runner = PlaybookRunner(**kwargs)
    return playbook_runner.run_playbook()


<<<<<<< HEAD
@main.command(name="json-to-outputs",
              short_help='''Demisto integrations/scripts have a YAML file that defines them.
Creating the YAML file is a tedious and error-prone task of manually copying outputs from the API result to the 
file/UI/PyCharm. This script auto generates the YAML for a command from the JSON result of the relevant API call.''')
=======
# ====================== generate-test-playbook ====================== #
@main.command(name="generate-test-playbook",
              short_help="Generate test playbook from integration or script")
>>>>>>> 1c1db290
@click.help_option(
    '-h', '--help'
)
@click.option(
<<<<<<< HEAD
    "-c", "--command", help="Command name (e.g. xdr-get-incidents)", required=True)
@click.option(
    "-i", "--infile", help="Valid JSON file path. If not specified then script will wait for user input in the "
                           "terminal", required=False)
@click.option(
    "-p", "--prefix", help="Output prefix like Jira.Ticket, VirusTotal.IP, the base path for the outputs that the "
                           "script generates", required=True)
@click.option(
    "-o", "--outfile", help="Output file path, if not specified then will print to stdout", required=False)
@click.option(
    "-v", "--verbose", is_flag=True, help="Verbose output - mainly for debugging purposes")
@click.option(
    "--interactive", help="If passed, then for each output field will ask user interactively to enter the "
                          "description. By default is interactive mode is disabled", is_flag=True)
def json_to_outputs_command(**kwargs):
    json_to_outputs(**kwargs)
=======
    '-i', '--infile',
    required=True,
    help='Specify integration/script yml path')
@click.option(
    '-o', '--outdir',
    required=False,
    help='Specify output directory')
@click.option(
    '-n', '--name',
    required=True,
    help='Specify test playbook name')
@click.option(
    '-t', '--file-type', default='integration',
    type=click.Choice(["integration", "script"]),
    required=False,
    help='Specify integration or script. The default is integration')
@click.option(
    '--no-outputs', is_flag=True,
    help='Skip generating verification conditions for each output contextPath. Use when you want to decide which '
         'outputs to verify and which not')
@click.option(
    "-v", "--verbose", help="Verbose output for debug purposes - shows full exception stack trace", is_flag=True)
def generate_test_playbook(**kwargs):
    generator = TestPlaybookGenerator(**kwargs)
    generator.run()


# ====================== init ====================== #
@main.command(name="init", short_help="Initiate a new Pack, Integration or Script."
                                      " If the script/integration flags are not present"
                                      " then we will create a pack with the given name."
                                      " Otherwise when using the flags we will generate"
                                      " a script/integration based on your selection.")
@click.help_option(
    '-h', '--help'
)
@click.option(
    "-n", "--name", help="The name of the directory and file you want to create")
@click.option(
    "--id", help="The id used in the yml file of the integration or script"
)
@click.option(
    "-o", "--output-dir", help="The output dir to write the object into. The default one is the current working "
                               "directory.")
@click.option(
    '--integration', is_flag=True, help="Create an Integration based on HelloWorld example")
@click.option(
    '--script', is_flag=True, help="Create a script based on HelloWorldScript example")
def init(**kwargs):
    initiator = Initiator(**kwargs)
    initiator.init()
    return 0
>>>>>>> 1c1db290


def demisto_sdk_cli():
    main()


if __name__ == '__main__':
    sys.exit(main())<|MERGE_RESOLUTION|>--- conflicted
+++ resolved
@@ -17,14 +17,10 @@
 from demisto_sdk.yaml_tools.update_script import ScriptYMLFormat
 from demisto_sdk.yaml_tools.content_creator import ContentCreator
 from demisto_sdk.yaml_tools.update_playbook import PlaybookYMLFormat
+from demisto_sdk.json_to_outputs.json_to_outputs import json_to_outputs
 from demisto_sdk.yaml_tools.update_integration import IntegrationYMLFormat
 from demisto_sdk.common.constants import SCRIPT_PREFIX, INTEGRATION_PREFIX
-<<<<<<< HEAD
-from demisto_sdk.json_to_outputs.json_to_outputs import json_to_outputs
-from demisto_sdk.runners.playbook_runner import PlaybookRunner
-=======
 from demisto_sdk.test_playbook_generator.test_playbook_generator import TestPlaybookGenerator
->>>>>>> 1c1db290
 
 pass_config = click.make_pass_decorator(DemistoSDK, ensure=True)
 
@@ -375,21 +371,14 @@
     return playbook_runner.run_playbook()
 
 
-<<<<<<< HEAD
 @main.command(name="json-to-outputs",
               short_help='''Demisto integrations/scripts have a YAML file that defines them.
-Creating the YAML file is a tedious and error-prone task of manually copying outputs from the API result to the 
+Creating the YAML file is a tedious and error-prone task of manually copying outputs from the API result to the
 file/UI/PyCharm. This script auto generates the YAML for a command from the JSON result of the relevant API call.''')
-=======
-# ====================== generate-test-playbook ====================== #
-@main.command(name="generate-test-playbook",
-              short_help="Generate test playbook from integration or script")
->>>>>>> 1c1db290
-@click.help_option(
-    '-h', '--help'
-)
-@click.option(
-<<<<<<< HEAD
+@click.help_option(
+    '-h', '--help'
+)
+@click.option(
     "-c", "--command", help="Command name (e.g. xdr-get-incidents)", required=True)
 @click.option(
     "-i", "--infile", help="Valid JSON file path. If not specified then script will wait for user input in the "
@@ -406,7 +395,15 @@
                           "description. By default is interactive mode is disabled", is_flag=True)
 def json_to_outputs_command(**kwargs):
     json_to_outputs(**kwargs)
-=======
+
+
+# ====================== generate-test-playbook ====================== #
+@main.command(name="generate-test-playbook",
+              short_help="Generate test playbook from integration or script")
+@click.help_option(
+    '-h', '--help'
+)
+@click.option(
     '-i', '--infile',
     required=True,
     help='Specify integration/script yml path')
@@ -459,7 +456,6 @@
     initiator = Initiator(**kwargs)
     initiator.init()
     return 0
->>>>>>> 1c1db290
 
 
 def demisto_sdk_cli():
