import os
import sys
import click
from pkg_resources import get_distribution

from demisto_sdk.core import DemistoSDK
<<<<<<< HEAD
from demisto_sdk.common.tools import str2bool, print_error
from demisto_sdk.dev_tools.runner import Runner
=======
from demisto_sdk.runners.runner import Runner
>>>>>>> 2f06adc9
from demisto_sdk.yaml_tools.unifier import Unifier
from demisto_sdk.dev_tools.uploader import Uploader
from demisto_sdk.dev_tools.initiator import Initiator
from demisto_sdk.yaml_tools.extractor import Extractor
from demisto_sdk.common.configuration import Configuration
from demisto_sdk.dev_tools.lint_manager import LintManager
from demisto_sdk.validation.secrets import SecretsValidator
from demisto_sdk.runners.playbook_runner import PlaybookRunner
from demisto_sdk.validation.file_validator import FilesValidator
from demisto_sdk.yaml_tools.update_script import ScriptYMLFormat
from demisto_sdk.yaml_tools.content_creator import ContentCreator
from demisto_sdk.yaml_tools.update_playbook import PlaybookYMLFormat
from demisto_sdk.json_to_outputs.json_to_outputs import json_to_outputs
from demisto_sdk.yaml_tools.update_integration import IntegrationYMLFormat
from demisto_sdk.common.constants import SCRIPT_PREFIX, INTEGRATION_PREFIX

from demisto_sdk.test_playbook_generator.test_playbook_generator import TestPlaybookGenerator

pass_config = click.make_pass_decorator(DemistoSDK, ensure=True)


@click.group(invoke_without_command=True, no_args_is_help=True, context_settings=dict(max_content_width=100), )
@click.help_option(
    '-h', '--help'
)
@click.option(
    '-d', '--env-dir', help='Specify a working directory.'
)
@click.option(
    '-v', '--version', help='Get the demisto-sdk version.',
    is_flag=True, default=False, show_default=True
)
@pass_config
def main(config, version, env_dir):
    config.configuration = Configuration()
    if version:
        version = get_distribution('demisto-sdk').version
        print(version)

    if env_dir:
        config.configuration.env_dir = env_dir


# ====================== extract ====================== #
@main.command(name="split-yml",
              short_help="Split the code, image and description files from a Demisto integration or script yaml file "
                         " to multiple files(To a package format - "
                         "https://demisto.pan.dev/docs/package-dir).")
@click.help_option(
    '-h', '--help'
)
@click.option(
    '--infile', '-i',
    help='The yml file to extract from',
    required=True
)
@click.option(
    '--outfile', '-o',
    required=True,
    help="The output dir to write the extracted code/description/image to."
)
@click.option(
    '--yml-type', '-y',
    help="Yaml type. If not specified will try to determine type based upon path.",
    type=click.Choice([SCRIPT_PREFIX, INTEGRATION_PREFIX])
)
@click.option(
    '--no-demisto-mock',
    help="Don't add an import for demisto mock.",
    is_flag=True,
    show_default=True
)
@click.option(
    '--no-common-server',
    help="Don't add an import for CommonServerPython."
         "If not specified will import unless this is CommonServerPython",
    is_flag=True,
    show_default=True
)
@pass_config
def extract(config, **kwargs):
    extractor = Extractor(configuration=config.configuration, **kwargs)
    return extractor.extract_to_package_format()


# ====================== extract-code ====================== #
@main.command(name="extract-code",
              short_help="Extract code from a Demisto integration or script yaml file.")
@click.help_option(
    '-h', '--help'
)
@click.option(
    '--infile', '-i',
    help='The yml file to extract from',
    required=True
)
@click.option(
    '--outfile', '-o',
    required=True,
    help="The output file to write the code to"
)
@click.option(
    '--yml-type', '-y',
    help="Yaml type. If not specified will try to determine type based upon path.",
    type=click.Choice([SCRIPT_PREFIX, INTEGRATION_PREFIX])
)
@click.option(
    '--no-demisto-mock',
    help="Don't add an import for demisto mock, false by default",
    is_flag=True,
    show_default=True
)
@click.option(
    '--no-common-server',
    help="Don't add an import for CommonServerPython."
         "If not specified will import unless this is CommonServerPython",
    is_flag=True,
    show_default=True
)
@pass_config
def extract_code(config, **kwargs):
    extractor = Extractor(configuration=config.configuration, **kwargs)
    return extractor.extract_code(kwargs['outfile'])


# ====================== unify ====================== #
@main.command(name="unify",
              short_help='Unify code, image, description and yml files to a single Demisto yml file.')
@click.option(
    "-i", "--indir", help="The path to the files to unify", required=True
)
@click.option(
    "-o", "--outdir", help="The output dir to write the unified yml to", required=True
)
def unify(**kwargs):
    unifier = Unifier(**kwargs)
    return unifier.merge_script_package_to_yml()


# ====================== validate ====================== #
# TODO: add a configuration for conf.json and id_set.json
@main.command(name="validate",
              short_help='Validate your content files.')
@click.help_option(
    '-h', '--help'
)
@click.option(
    '-j', '--conf-json', is_flag=True,
    default=False, show_default=True, help='Validate the conf.json file.')
@click.option(
    '-i', '--id-set', is_flag=True,
    default=False, show_default=True, help='Create the id_set.json file.')
@click.option(
    '--prev-ver', help='Previous branch or SHA1 commit to run checks against.')
@click.option(
    '--post-commit', is_flag=True, help='Whether the validation is done after you committed your files, '
                                        'this will help the command to determine which files it should check in its '
                                        'run. Before you commit the files it should not be used. Mostly for build '
                                        'validations.')
@click.option(
    '--no-backward-comp', is_flag=True, show_default=True,
    help='Whether to check backward compatibility or not.')
@click.option(
    '-g', '--use-git', is_flag=True, show_default=True,
    default=False, help='Validate changes using git - this will check your branch changes and will run only on them.')
@click.option(
    '-p', '--path', help='Path of file to validate specifically.'
)
@pass_config
def validate(config, **kwargs):
    sys.path.append(config.configuration.env_dir)

<<<<<<< HEAD
    file_path = kwargs['path']

    if file_path and not os.path.isfile(file_path):
        print_error(F'File {file_path} was not found')
        return 1
    else:
        validator = FilesValidator(configuration=config.configuration,
                                   is_backward_check=str2bool(kwargs['backward_comp']),
                                   is_circle=str2bool(kwargs['circle']), prev_ver=kwargs['prev_ver'],
                                   validate_conf_json=kwargs['conf_json'], use_git=kwargs['use_git'],
                                   file_path=kwargs.get('path'))
        return validator.run()
=======
    validator = FilesValidator(configuration=config.configuration,
                               is_backward_check=not kwargs['no_backward_comp'],
                               is_circle=kwargs['post_commit'], prev_ver=kwargs['prev_ver'],
                               validate_conf_json=kwargs['conf_json'], use_git=kwargs['use_git'])
    return validator.run()
>>>>>>> 2f06adc9


# ====================== create ====================== #
@main.command(name="create-content-artifacts",
              short_help='Create content artifacts. This will generate content_new.zip file which can be used to '
                         'upload to your server in order to upload a whole new content version to your Demisto '
                         'instance.')
@click.help_option(
    '-h', '--help'
)
@click.option(
    '-a', '--artifacts_path', help='The path of the directory in which you want to save the created content artifacts')
@click.option(
    '-p', '--preserve_bundles', is_flag=True, default=False, show_default=True,
    help='Keep the bundles created in the process of making the content artifacts')
def create(**kwargs):
    content_creator = ContentCreator(**kwargs)
    return content_creator.run()


# ====================== secrets ====================== #
@main.command(name="secrets",
              short_help="Run Secrets validator to catch sensitive data before exposing your code to public repository."
                         " Attach path to whitelist to allow manual whitelists. Default file path to secrets is "
                         "'./Tests/secrets_white_list.json' ")
@click.help_option(
    '-h', '--help'
)
@click.option(
    '--post-commit', is_flag=True, show_default=True,
    help='Whether the secretes is done after you committed your files, '
         'this will help the command to determine which files it should check in its '
         'run. Before you commit the files it should not be used. Mostly for build '
         'validations.')
@click.option(
    '-wl', '--whitelist', default='./Tests/secrets_white_list.json', show_default=True,
    help='Full path to whitelist file, file name should be "secrets_white_list.json"')
@pass_config
def secrets(config, **kwargs):
    sys.path.append(config.configuration.env_dir)
    secrets = SecretsValidator(configuration=config.configuration, is_circle=kwargs['post_commit'],
                               white_list_path=kwargs['whitelist'])
    return secrets.run()


# ====================== lint ====================== #
@main.command(name="lint",
              short_help="Run lintings (flake8, mypy, pylint, bandit) and pytest. pylint and pytest will run within the"
                         "docker image of an integration/script. Meant to be used with integrations/scripts that use "
                         "the folder (package) structure. Will lookup up what docker image to use and will setup the "
                         "dev dependencies and file in the target folder. ")
@click.help_option(
    '-h', '--help'
)
@click.option(
    "-d", "--dir", help="Specify directory of integration/script")
@click.option(
    "--no-pylint", is_flag=True, help="Do NOT run pylint linter")
@click.option(
    "--no-mypy", is_flag=True, help="Do NOT run mypy static type checking")
@click.option(
    "--no-flake8", is_flag=True, help="Do NOT run flake8 linter")
@click.option(
    "--no-bandit", is_flag=True, help="Do NOT run bandit linter")
@click.option(
    "--no-test", is_flag=True, help="Do NOT test (skip pytest)")
@click.option(
    "-r", "--root", is_flag=True, help="Run pytest container with root user")
@click.option(
    "-k", "--keep-container", is_flag=True, help="Keep the test container")
@click.option(
    "-v", "--verbose", is_flag=True, help="Verbose output - mainly for debugging purposes")
@click.option(
    "--cpu-num",
    help="Number of CPUs to run pytest on (can set to `auto` for automatic detection of the number of CPUs)",
    default=0)
@click.option(
    "-p", "--parallel", is_flag=True, help="Run tests in parallel")
@click.option(
    "-m", "--max-workers", type=int, help="How many threads to run in parallel")
@click.option(
    "-g", "--git", is_flag=True, help="Will run only on changed packages")
@click.option(
    "-a", "--run-all-tests", is_flag=True, help="Run lint on all directories in content repo")
@pass_config
def lint(config, dir, **kwargs):
    linter = LintManager(configuration=config.configuration, project_dir_list=dir, **kwargs)
    return linter.run_dev_packages()


# ====================== format ====================== #
@main.command(name="format",
              short_help="Run formatter on a given script/playbook/integration yml file. ")
@click.help_option(
    '-h', '--help'
)
@click.option(
    "-t", "--file-type", type=click.Choice(["integration", "script", "playbook"]),
    help="The type of yml file to be formatted.", required=True)
@click.option(
    "-s", "--source-file", help="The path of the script yml file", required=True)
@click.option(
    "-o", "--output-file-name", help="The path where the formatted file will be saved to")
def format_yml(file_type, **kwargs):
    file_type_and_linked_class = {
        'integration': IntegrationYMLFormat,
        'script': ScriptYMLFormat,
        'playbook': PlaybookYMLFormat
    }
    if file_type in file_type_and_linked_class:
        format_object = file_type_and_linked_class[file_type](**kwargs)
        return format_object.format_file()

    return 1


@main.command(name="upload",
              short_help="Upload integration to Demisto instance. DEMISTO_BASE_URL environment variable should contain"
                         " the Demisto server base URL. DEMISTO_API_KEY environment variable should contain a valid "
                         "Demisto API Key.")
@click.help_option(
    '-h', '--help'
)
@click.option(
    "-i", "--path", help="The path of an integration file or a package directory to upload", required=True)
@click.option(
    "--insecure", help="Skip certificate validation", is_flag=True)
@click.option(
    "-v", "--verbose", help="Verbose output", is_flag=True)
def upload(**kwargs):
    uploader = Uploader(**kwargs)
    return uploader.upload()


@main.command(name="run",
              short_help="Run integration command on remote Demisto instance in the playground. DEMISTO_BASE_URL "
                         "environment variable should contain the Demisto base URL. DEMISTO_API_KEY environment "
                         "variable should contain a valid Demisto API Key.")
@click.help_option(
    '-h', '--help'
)
@click.option(
    "-q", "--query", help="The query to run", required=True)
@click.option(
    "-k", "--insecure", help="Skip certificate validation", is_flag=True)
@click.option(
    "-v", "--verbose", help="Verbose output", is_flag=True)
@click.option(
    "-D", "--debug", help="Whether to enable the debug-mode feature or not, if you want to save the output file "
                          "please use the --debug-path option", is_flag=True)
@click.option(
    "--debug-path", help="The path to save the debug file at, if not specified the debug file will be printed to the "
                         "terminal")
def run(**kwargs):
    runner = Runner(**kwargs)
    return runner.run()


# ====================== run-playbook ====================== #
@main.command(name="run-playbook",
              short_help="Run a playbook in Demisto. "
                         "DEMISTO_API_KEY environment variable should contain a valid Demisto API Key. "
                         "Example: DEMISTO_API_KEY=<API KEY> demisto-sdk run-playbook -p 'p_name' -u "
                         "'https://demisto.local'.")
@click.help_option(
    '-h', '--help'
)
@click.option(
    '--url', '-u',
    help='URL to a Demisto instance. You can also specify the URL as an environment variable named: DEMISTO_BASE_URL'
)
@click.option(
    '--playbook_id', '-p',
    help="The playbook ID to run.",
    required=True
)
@click.option(
    '--wait', '-w', is_flag=True,
    help="Wait until the playbook run is finished and get a response."
)
@click.option(
    '--timeout', '-t',
    default=90,
    show_default=True,
    help="Timeout for the command. The playbook will continue to run in Demisto"
)
def run_playbook(**kwargs):
    playbook_runner = PlaybookRunner(**kwargs)
    return playbook_runner.run_playbook()


@main.command(name="json-to-outputs",
              short_help='''Demisto integrations/scripts have a YAML file that defines them.
Creating the YAML file is a tedious and error-prone task of manually copying outputs from the API result to the
file/UI/PyCharm. This script auto generates the YAML for a command from the JSON result of the relevant API call.''')
@click.help_option(
    '-h', '--help'
)
@click.option(
    "-c", "--command", help="Command name (e.g. xdr-get-incidents)", required=True)
@click.option(
    "-i", "--infile", help="Valid JSON file path. If not specified then script will wait for user input in the "
                           "terminal", required=False)
@click.option(
    "-p", "--prefix", help="Output prefix like Jira.Ticket, VirusTotal.IP, the base path for the outputs that the "
                           "script generates", required=True)
@click.option(
    "-o", "--outfile", help="Output file path, if not specified then will print to stdout", required=False)
@click.option(
    "-v", "--verbose", is_flag=True, help="Verbose output - mainly for debugging purposes")
@click.option(
    "--interactive", help="If passed, then for each output field will ask user interactively to enter the "
                          "description. By default is interactive mode is disabled", is_flag=True)
def json_to_outputs_command(**kwargs):
    json_to_outputs(**kwargs)


# ====================== generate-test-playbook ====================== #
@main.command(name="generate-test-playbook",
              short_help="Generate test playbook from integration or script")
@click.help_option(
    '-h', '--help'
)
@click.option(
    '-i', '--infile',
    required=True,
    help='Specify integration/script yml path')
@click.option(
    '-o', '--outdir',
    required=False,
    help='Specify output directory')
@click.option(
    '-n', '--name',
    required=True,
    help='Specify test playbook name')
@click.option(
    '-t', '--file-type', default='integration',
    type=click.Choice(["integration", "script"]),
    required=False,
    help='Specify integration or script. The default is integration')
@click.option(
    '--no-outputs', is_flag=True,
    help='Skip generating verification conditions for each output contextPath. Use when you want to decide which '
         'outputs to verify and which not')
@click.option(
    "-v", "--verbose", help="Verbose output for debug purposes - shows full exception stack trace", is_flag=True)
def generate_test_playbook(**kwargs):
    generator = TestPlaybookGenerator(**kwargs)
    generator.run()


# ====================== init ====================== #
@main.command(name="init", short_help="Initiate a new Pack, Integration or Script."
                                      " If the script/integration flags are not present"
                                      " then we will create a pack with the given name."
                                      " Otherwise when using the flags we will generate"
                                      " a script/integration based on your selection.")
@click.help_option(
    '-h', '--help'
)
@click.option(
    "-n", "--name", help="The name of the directory and file you want to create")
@click.option(
    "--id", help="The id used in the yml file of the integration or script"
)
@click.option(
    "-o", "--output-dir", help="The output dir to write the object into. The default one is the current working "
                               "directory.")
@click.option(
    '--integration', is_flag=True, help="Create an Integration based on HelloWorld example")
@click.option(
    '--script', is_flag=True, help="Create a script based on HelloWorldScript example")
def init(**kwargs):
    initiator = Initiator(**kwargs)
    initiator.init()
    return 0


@main.resultcallback()
def exit_from_program(result=0, **kwargs):
    sys.exit(result)

# todo: add download from demisto command


def demisto_sdk_cli():
    main()


if __name__ == '__main__':
    sys.exit(main())<|MERGE_RESOLUTION|>--- conflicted
+++ resolved
@@ -4,12 +4,8 @@
 from pkg_resources import get_distribution
 
 from demisto_sdk.core import DemistoSDK
-<<<<<<< HEAD
-from demisto_sdk.common.tools import str2bool, print_error
-from demisto_sdk.dev_tools.runner import Runner
-=======
 from demisto_sdk.runners.runner import Runner
->>>>>>> 2f06adc9
+from demisto_sdk.common.tools import print_error
 from demisto_sdk.yaml_tools.unifier import Unifier
 from demisto_sdk.dev_tools.uploader import Uploader
 from demisto_sdk.dev_tools.initiator import Initiator
@@ -182,7 +178,6 @@
 def validate(config, **kwargs):
     sys.path.append(config.configuration.env_dir)
 
-<<<<<<< HEAD
     file_path = kwargs['path']
 
     if file_path and not os.path.isfile(file_path):
@@ -190,18 +185,11 @@
         return 1
     else:
         validator = FilesValidator(configuration=config.configuration,
-                                   is_backward_check=str2bool(kwargs['backward_comp']),
-                                   is_circle=str2bool(kwargs['circle']), prev_ver=kwargs['prev_ver'],
+                                   is_backward_check=not kwargs['no_backward_comp'],
+                                   is_circle=kwargs['post_commit'], prev_ver=kwargs['prev_ver'],
                                    validate_conf_json=kwargs['conf_json'], use_git=kwargs['use_git'],
                                    file_path=kwargs.get('path'))
         return validator.run()
-=======
-    validator = FilesValidator(configuration=config.configuration,
-                               is_backward_check=not kwargs['no_backward_comp'],
-                               is_circle=kwargs['post_commit'], prev_ver=kwargs['prev_ver'],
-                               validate_conf_json=kwargs['conf_json'], use_git=kwargs['use_git'])
-    return validator.run()
->>>>>>> 2f06adc9
 
 
 # ====================== create ====================== #
