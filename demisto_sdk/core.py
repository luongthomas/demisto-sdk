#!/usr/bin/env python3.7

# DemistoSDK
# Python client that invokes functions in the Demisto SDK.
#
# Author:       Demisto
# Version:      0.2.4
#

import sys
import json
import argparse
from pkg_resources import get_distribution

from demisto_sdk.common.configuration import Configuration
from demisto_sdk.common.constants import DIR_TO_PREFIX
from demisto_sdk.common.tools import print_color, print_error, LOG_COLORS
<<<<<<< HEAD
from demisto_sdk.dev_tools.linter import Linter
from demisto_sdk.dev_tools.uploader import Uploader
from demisto_sdk.dev_tools.runner import Runner
=======
>>>>>>> 973c1827
from demisto_sdk.validation.file_validator import FilesValidator
from demisto_sdk.validation.secrets import SecretsValidator
from demisto_sdk.yaml_tools.content_creator import ContentCreator
from demisto_sdk.yaml_tools.extractor import Extractor
from demisto_sdk.yaml_tools.unifier import Unifier
from demisto_sdk.dev_tools.lint_manager import LintManager


class DemistoSDK:
    """
    The core class for the SDK.
    """
    SCRIPT = 'script'
    INTEGRATION = 'integration'

    def __init__(self, configuration=Configuration()):
        self.parser = argparse.ArgumentParser(description='Manage your content with the Demisto SDK.',
                                              formatter_class=argparse.ArgumentDefaultsHelpFormatter)
        self.parser.add_argument('-d', '--env-dir', help='Specify a working directory.')
        self.parser.add_argument('-v', '--version', help='Get the demisto-sdk version.',
                                 action='store_true', default=False)
        self.subparsers = self.parser.add_subparsers(dest='command')
        self.configuration = configuration
        self.initialize_parsers()

    def initialize_parsers(self):
        Unifier.add_sub_parser(self.subparsers)
        Extractor.add_sub_parser(self.subparsers)
        FilesValidator.add_sub_parser(self.subparsers)
        LintManager.add_sub_parser(self.subparsers)
        SecretsValidator.add_sub_parser(self.subparsers)
        ContentCreator.add_sub_parser(self.subparsers)
        Uploader.add_sub_parser(self.subparsers)
        Runner.add_sub_parser(self.subparsers)

    def parse_args(self):
        args = self.parser.parse_args()

        if args.env_dir:
            self.configuration.env_dir = args.env_dir

        if args.version:
            version = get_distribution('demisto-sdk').version
            print(version)
            return 0

        try:
            if args.command == 'extract':
                if args.migrate:
                    self.migrate_file(args.infile, args.outfile, args.demistomock, args.commonserver, args.type)

                else:
                    self.extract_code(args.infile, args.outfile, args.demistomock, args.commonserver, args.type)

            elif args.command == 'unify':
                self.unify_package(args.indir, args.outdir)

            elif args.command == 'validate':

                if self.validate(is_backward_check=args.backward_comp, is_circle=args.circle,
                                 prev_ver=args.prev_ver, validate_conf_json=args.conf_json, use_git=args.use_git):
                    print_color('The files are valid', LOG_COLORS.GREEN)

                else:
                    print_color('The files are invalid', LOG_COLORS.RED)
                    return 1

            elif args.command == 'lint':
<<<<<<< HEAD
                return self.lint(args.dir, no_pylint=args.no_pylint, no_flake8=args.no_flake8, no_mypy=args.no_mypy,
                                 no_bandit=args.no_bandit, no_test=args.no_test, root=args.root,
                                 keep_container=args.keep_container, verbose=args.verbose, cpu_num=args.cpu_num,
                                 requirements=args.requirements)

            elif args.command == 'upload':
                self.upload(infile=args.infile, url=args.url, verbose=args.verbose)

            elif args.command == 'run':
                self.run(query=args.query, url=args.url, insecure=args.insecure, verbose=args.verbose,
                         debug_mode=args.debug_mode)
=======
                if args.dir is None and args.run_all_tests is False:
                    print_error("No directories given for lint command to run on.")
                    return 1

                ans = self.lint(args.dir, no_pylint=args.no_pylint, no_flake8=args.no_flake8, no_mypy=args.no_mypy,
                                no_test=args.no_test, root=args.root, keep_container=args.keep_container,
                                verbose=args.verbose, cpu_num=args.cpu_num, parallel=args.parallel,
                                max_workers=args.max_workers, no_bandit=args.no_bandit, no_bc_check=args.no_bc,
                                run_all_tests=args.run_all_tests)

                return ans
>>>>>>> 973c1827

            elif args.command == 'secrets':
                # returns True is secrets were found
                if self.secrets(is_circle=args.circle, white_list_path=args.whitelist):
                    return 1

            elif args.command == 'create':
                self.create_content_artifacts(args.artifacts_path, args.preserve_bundles)

            else:
                print('Use demisto-sdk -h to see the available commands.')

            return 0

        except Exception as e:
            print_error('Error! The operation [{}] failed: {}'.format(args.command, str(e)))
            return 1

    def unify_package(self, package_path, dest_path):
        """
        Unify a package containing components(code, image, description etc.) to a single Demisto YAML file.
        :param package_path: The path to the package.
        :param dest_path: The destination file path.
        """
        directory_name = ""
        for dir_name in DIR_TO_PREFIX.keys():
            if dir_name in package_path:
                directory_name = dir_name

        if not directory_name:
            print_error("You have failed to provide a legal file path, a legal file path "
                        "should contain either Integrations or Scripts directories")

        unifier = Unifier(package_path, directory_name, dest_path)
        return unifier.merge_script_package_to_yml()

    def migrate_file(self, yml_path: str, dest_path: str, add_demisto_mock=True, add_common_server=True,
                     yml_type=''):
        """
        Extract components from a Demisto YAML file to a directory.
        :param yml_path: The YAML file path.
        :param dest_path: The destination directory.
        :param add_demisto_mock: Whether to add an import to demistomock.
        :param add_common_server: Whether to add an import to CommonServer.
        :param yml_type: The YAML type - either integration or script.
        :return: The migration result
        """
        extractor = Extractor(yml_path, dest_path, add_demisto_mock, add_common_server, yml_type, self.configuration)
        return extractor.migrate()

    def extract_code(self, yml_path: str, dest_path: str, add_demisto_mock=True, add_common_server=True,
                     yml_type=''):
        """
        Extract the code from a Demisto YAML file.
        :param yml_path: The path to the YAML file.
        :param dest_path: The destination file path.
        :param add_demisto_mock:
        :param add_common_server:
        :param yml_type:
        :return: The extraction result
        """
        extractor = Extractor(yml_path, dest_path, add_demisto_mock, add_common_server, yml_type, self.configuration)
        return extractor.extract_code(dest_path)

    def validate(self, **kwargs):
        sys.path.append(self.configuration.env_dir)

        print_color('Starting validating files structure', LOG_COLORS.GREEN)

        validator = FilesValidator(configuration=self.configuration, **kwargs)

        return validator.is_valid_structure()

    def lint(self, project_dir: str, **kwargs):
        """Run lint on python code in a provided directory.

        Args:
            project_dir: The directory containing the code.
            **kwargs: Optional arguments.

        Returns:
            The lint result.
        """
        lint_manager = LintManager(configuration=self.configuration, project_dir_list=project_dir, **kwargs)
        ans = lint_manager.run_dev_packages()
        return ans

    def upload(self, **kwargs):
        """
        Upload integration yml (generated with the unify command)
        to a Demisto instance.
        :param kwargs Arguments
        """
        uploader = Uploader(**kwargs)
        uploader.upload()

    def run(self, **kwargs):
        """
        Run integration command on a remote Demisto instance.
        :param kwargs Arguments
        """
        runner = Runner(**kwargs)
        runner.run()

    def secrets(self, **kwargs):
        sys.path.append(self.configuration.env_dir)

        print_color('Starting secrets detection', LOG_COLORS.GREEN)

        validator = SecretsValidator(configuration=self.configuration, **kwargs)

        return validator.find_secrets()

    def create_content_artifacts(self, artifact_path, preserve_bundles):
        cc = ContentCreator(artifact_path, preserve_bundles=preserve_bundles)
        cc.create_content()
        if cc.long_file_names:
            print_error(f'The following files exceeded to file name length limit of {cc.file_name_max_size}:\n'
                        f'{json.dumps(cc.long_file_names, indent=4)}')<|MERGE_RESOLUTION|>--- conflicted
+++ resolved
@@ -15,12 +15,9 @@
 from demisto_sdk.common.configuration import Configuration
 from demisto_sdk.common.constants import DIR_TO_PREFIX
 from demisto_sdk.common.tools import print_color, print_error, LOG_COLORS
-<<<<<<< HEAD
 from demisto_sdk.dev_tools.linter import Linter
 from demisto_sdk.dev_tools.uploader import Uploader
 from demisto_sdk.dev_tools.runner import Runner
-=======
->>>>>>> 973c1827
 from demisto_sdk.validation.file_validator import FilesValidator
 from demisto_sdk.validation.secrets import SecretsValidator
 from demisto_sdk.yaml_tools.content_creator import ContentCreator
@@ -89,19 +86,6 @@
                     return 1
 
             elif args.command == 'lint':
-<<<<<<< HEAD
-                return self.lint(args.dir, no_pylint=args.no_pylint, no_flake8=args.no_flake8, no_mypy=args.no_mypy,
-                                 no_bandit=args.no_bandit, no_test=args.no_test, root=args.root,
-                                 keep_container=args.keep_container, verbose=args.verbose, cpu_num=args.cpu_num,
-                                 requirements=args.requirements)
-
-            elif args.command == 'upload':
-                self.upload(infile=args.infile, url=args.url, verbose=args.verbose)
-
-            elif args.command == 'run':
-                self.run(query=args.query, url=args.url, insecure=args.insecure, verbose=args.verbose,
-                         debug_mode=args.debug_mode)
-=======
                 if args.dir is None and args.run_all_tests is False:
                     print_error("No directories given for lint command to run on.")
                     return 1
@@ -113,7 +97,13 @@
                                 run_all_tests=args.run_all_tests)
 
                 return ans
->>>>>>> 973c1827
+
+            elif args.command == 'upload':
+                self.upload(infile=args.infile, url=args.url, verbose=args.verbose)
+
+            elif args.command == 'run':
+                self.run(query=args.query, url=args.url, insecure=args.insecure, verbose=args.verbose,
+                         debug_mode=args.debug_mode)
 
             elif args.command == 'secrets':
                 # returns True is secrets were found
