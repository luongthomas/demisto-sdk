#!/usr/bin/env python3.7

# DemistoSDK
# Python client that invokes functions in the Demisto SDK.
#
# Author:       Demisto
# Version:      0.2.2
#

import sys
import json
import argparse
from pkg_resources import get_distribution

from demisto_sdk.common.configuration import Configuration
from demisto_sdk.common.constants import DIR_TO_PREFIX
from demisto_sdk.common.tools import print_color, print_error, LOG_COLORS
from demisto_sdk.validation.file_validator import FilesValidator
from demisto_sdk.validation.secrets import SecretsValidator
from demisto_sdk.yaml_tools.content_creator import ContentCreator
from demisto_sdk.yaml_tools.extractor import Extractor
from demisto_sdk.yaml_tools.unifier import Unifier
from demisto_sdk.dev_tools.lint_manager import LintManager


class DemistoSDK:
    """
    The core class for the SDK.
    """
    SCRIPT = 'script'
    INTEGRATION = 'integration'

    def __init__(self, configuration=Configuration()):
        self.parser = argparse.ArgumentParser(description='Manage your content with the Demisto SDK.',
                                              formatter_class=argparse.ArgumentDefaultsHelpFormatter)
        self.parser.add_argument('-d', '--env-dir', help='Specify a working directory.')
        self.parser.add_argument('-v', '--version', help='Get the demisto-sdk version.',
                                 action='store_true', default=False)
        self.subparsers = self.parser.add_subparsers(dest='command')
        self.configuration = configuration
        self.initialize_parsers()

    def initialize_parsers(self):
        Unifier.add_sub_parser(self.subparsers)
        Extractor.add_sub_parser(self.subparsers)
        FilesValidator.add_sub_parser(self.subparsers)
        LintManager.add_sub_parser(self.subparsers)
        SecretsValidator.add_sub_parser(self.subparsers)
        ContentCreator.add_sub_parser(self.subparsers)

    def parse_args(self):
        args = self.parser.parse_args()

        if args.env_dir:
            self.configuration.env_dir = args.env_dir

        if args.version:
            version = get_distribution('demisto-sdk').version
            print(version)
            return 0

        try:
            if args.command == 'extract':
                if args.migrate:
                    self.migrate_file(args.infile, args.outfile, args.demistomock, args.commonserver, args.type)

                else:
                    self.extract_code(args.infile, args.outfile, args.demistomock, args.commonserver, args.type)

            elif args.command == 'unify':
                self.unify_package(args.indir, args.outdir)

            elif args.command == 'validate':

                if self.validate(is_backward_check=args.backward_comp, is_circle=args.circle,
                                 prev_ver=args.prev_ver, validate_conf_json=args.conf_json, use_git=args.use_git):
                    print_color('The files are valid', LOG_COLORS.GREEN)

                else:
                    print_color('The files are invalid', LOG_COLORS.RED)
                    return 1

            elif args.command == 'lint':
<<<<<<< HEAD
                import time
                now = time.time()
                ans = self.lint(args.dir, no_pylint=args.no_pylint, no_flake8=args.no_flake8, no_mypy=args.no_mypy,
                                 no_test=args.no_test, root=args.root, keep_container=args.keep_container,
                                 verbose=args.verbose, cpu_num=args.cpu_num, parallel=args.parallel,
                                 max_workers=args.max_workers, no_bandit=args.no_bandit, no_bc_check=args.no_bc)
                elapsed = time.time() - now
                print(elapsed)
=======
                return self.lint(args.dir, no_pylint=args.no_pylint, no_flake8=args.no_flake8, no_mypy=args.no_mypy,
                                 no_bandit=args.no_bandit, no_test=args.no_test, root=args.root,
                                 keep_container=args.keep_container, verbose=args.verbose, cpu_num=args.cpu_num,
                                 requirements=args.requirements)

>>>>>>> 54cb2526
            elif args.command == 'secrets':
                # returns True is secrets were found
                if self.secrets(is_circle=args.circle, white_list_path=args.whitelist):
                    return 1

            elif args.command == 'create':
                self.create_content_artifacts(args.artifacts_path, args.preserve_bundles)

            else:
                print('Use demisto-sdk -h to see the available commands.')

            return 0

        except Exception as e:
            print_error('Error! The operation [{}] failed: {}'.format(args.command, str(e)))
            return 1

    def unify_package(self, package_path, dest_path):
        """
        Unify a package containing components(code, image, description etc.) to a single Demisto YAML file.
        :param package_path: The path to the package.
        :param dest_path: The destination file path.
        """
        directory_name = ""
        for dir_name in DIR_TO_PREFIX.keys():
            if dir_name in package_path:
                directory_name = dir_name

        if not directory_name:
            print_error("You have failed to provide a legal file path, a legal file path "
                        "should contain either Integrations or Scripts directories")

        unifier = Unifier(package_path, directory_name, dest_path)
        return unifier.merge_script_package_to_yml()

    def migrate_file(self, yml_path: str, dest_path: str, add_demisto_mock=True, add_common_server=True,
                     yml_type=''):
        """
        Extract components from a Demisto YAML file to a directory.
        :param yml_path: The YAML file path.
        :param dest_path: The destination directory.
        :param add_demisto_mock: Whether to add an import to demistomock.
        :param add_common_server: Whether to add an import to CommonServer.
        :param yml_type: The YAML type - either integration or script.
        :return: The migration result
        """
        extractor = Extractor(yml_path, dest_path, add_demisto_mock, add_common_server, yml_type, self.configuration)
        return extractor.migrate()

    def extract_code(self, yml_path: str, dest_path: str, add_demisto_mock=True, add_common_server=True,
                     yml_type=''):
        """
        Extract the code from a Demisto YAML file.
        :param yml_path: The path to the YAML file.
        :param dest_path: The destination file path.
        :param add_demisto_mock:
        :param add_common_server:
        :param yml_type:
        :return: The extraction result
        """
        extractor = Extractor(yml_path, dest_path, add_demisto_mock, add_common_server, yml_type, self.configuration)
        return extractor.extract_code(dest_path)

    def validate(self, **kwargs):
        sys.path.append(self.configuration.env_dir)

        print_color('Starting validating files structure', LOG_COLORS.GREEN)

        validator = FilesValidator(configuration=self.configuration, **kwargs)

        return validator.is_valid_structure()

    def lint(self, project_dir: str, **kwargs):
        """Run lint on python code in a provided directory.

        Args:
            project_dir: The directory containing the code.
            **kwargs: Optional arguments.

        Returns:
            The lint result.
        """
        lint_manager = LintManager(configuration=self.configuration, project_dir_list=project_dir, **kwargs)
        ans = lint_manager.run_dev_packages()
        return ans

    def secrets(self, **kwargs):
        sys.path.append(self.configuration.env_dir)

        print_color('Starting secrets detection', LOG_COLORS.GREEN)

        validator = SecretsValidator(configuration=self.configuration, **kwargs)

        return validator.find_secrets()

    def create_content_artifacts(self, artifact_path, preserve_bundles):
        cc = ContentCreator(artifact_path, preserve_bundles=preserve_bundles)
        cc.create_content()
        if cc.long_file_names:
            print_error(f'The following files exceeded to file name length limit of {cc.file_name_max_size}:\n'
                        f'{json.dumps(cc.long_file_names, indent=4)}')<|MERGE_RESOLUTION|>--- conflicted
+++ resolved
@@ -81,22 +81,14 @@
                     return 1
 
             elif args.command == 'lint':
-<<<<<<< HEAD
-                import time
-                now = time.time()
+
                 ans = self.lint(args.dir, no_pylint=args.no_pylint, no_flake8=args.no_flake8, no_mypy=args.no_mypy,
-                                 no_test=args.no_test, root=args.root, keep_container=args.keep_container,
-                                 verbose=args.verbose, cpu_num=args.cpu_num, parallel=args.parallel,
-                                 max_workers=args.max_workers, no_bandit=args.no_bandit, no_bc_check=args.no_bc)
-                elapsed = time.time() - now
-                print(elapsed)
-=======
-                return self.lint(args.dir, no_pylint=args.no_pylint, no_flake8=args.no_flake8, no_mypy=args.no_mypy,
-                                 no_bandit=args.no_bandit, no_test=args.no_test, root=args.root,
-                                 keep_container=args.keep_container, verbose=args.verbose, cpu_num=args.cpu_num,
-                                 requirements=args.requirements)
+                                no_test=args.no_test, root=args.root, keep_container=args.keep_container,
+                                verbose=args.verbose, cpu_num=args.cpu_num, parallel=args.parallel,
+                                max_workers=args.max_workers, no_bandit=args.no_bandit, no_bc_check=args.no_bc)
 
->>>>>>> 54cb2526
+                return ans
+
             elif args.command == 'secrets':
                 # returns True is secrets were found
                 if self.secrets(is_circle=args.circle, white_list_path=args.whitelist):
