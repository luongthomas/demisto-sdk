--- conflicted
+++ resolved
@@ -1,11 +1,7 @@
+from ruamel.yaml import YAML
+import json
 import os
-<<<<<<< HEAD
-import json
-from ruamel.yaml import YAML
-from typing import Dict, Any
-=======
 from typing import Dict
->>>>>>> 2a3dc682
 
 from demisto_sdk.common.tools import print_error, print_color, LOG_COLORS
 
@@ -116,11 +112,7 @@
 
 
 def create_automation_task(_id, automation_name, item_type: ContentItemType, args=None):
-<<<<<<< HEAD
-    scriptargs = {}  # type: Dict[Any, Any]
-=======
     scriptargs = {}  # type:Dict
->>>>>>> 2a3dc682
     if args and len(args) > 0:
         scriptargs['all'] = {}
 
