--- conflicted
+++ resolved
@@ -7,17 +7,12 @@
 from distutils.version import LooseVersion
 from typing import Union, Optional
 
-<<<<<<< HEAD
 import urllib3
 import yaml
 import requests
 
 from demisto_sdk.common.constants import CHECKED_TYPES_REGEXES, PACKAGE_SUPPORTING_DIRECTORIES, CONTENT_GITHUB_LINK, \
     PACKAGE_YML_FILE_REGEX, UNRELEASE_HEADER, RELEASE_NOTES_REGEX, PACKS_DIR, PACKS_DIR_REGEX, DEF_DOCKER
-=======
-from .constants import CHECKED_TYPES_REGEXES, PACKAGE_SUPPORTING_DIRECTORIES, CONTENT_GITHUB_LINK, \
-    PACKAGE_YML_FILE_REGEX, UNRELEASE_HEADER, RELEASE_NOTES_REGEX, DEF_DOCKER, PACKS_DIR_REGEX, PACKS_DIR
->>>>>>> a5922f8b
 
 # disable insecure warnings
 urllib3.disable_warnings()
@@ -294,7 +289,6 @@
     return new_rn if new_rn else None
 
 
-<<<<<<< HEAD
 def checked_type(file_path, compared_regexes=None, return_regex=False):
     compared_regexes = compared_regexes or CHECKED_TYPES_REGEXES
     for regex in compared_regexes:
@@ -302,11 +296,6 @@
             if return_regex:
                 return regex
             return True
-=======
-def checked_type(file_path, compared_regexes=CHECKED_TYPES_REGEXES):
-    if any(re.match(regex, file_path, re.IGNORECASE) for regex in compared_regexes):
-        return True
->>>>>>> a5922f8b
     return False
 
 
