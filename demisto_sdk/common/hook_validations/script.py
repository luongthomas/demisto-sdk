--- conflicted
+++ resolved
@@ -50,13 +50,9 @@
     def is_valid_file(self, validate_rn=True):
         # type: (bool) -> bool
         """Check whether the script is valid or not"""
-<<<<<<< HEAD
-        is_script_valid = any([
-            super(ScriptValidator, self).is_valid_file(validate_rn),
-=======
         is_script_valid = all([
->>>>>>> 1d0abe57
             self.is_valid_subtype(),
+            super(ScriptValidator, self).is_valid_file(validate_rn)
             self.is_id_equals_name()
         ])
 
