--- conflicted
+++ resolved
@@ -36,22 +36,16 @@
     }
 
     def __init__(self, file_path, old_file_path=None, predefined_scheme=None, configuration=Configuration()):
-<<<<<<< HEAD
         # type: (Any, Optional[str], Optional[str], Configuration) -> None
-        self.is_valid = None  # type: Optional[bool]
+        self.is_valid = True
         self.file_path = file_path  # type: ignore
         if isinstance(file_path, tuple):
             self.file_path, old_file_path = file_path[1], file_path[0]
 
-=======
-        # type: (str, Optional[str], Optional[str], Configuration) -> None
-        self.is_valid = True
-        self.file_path = file_path
->>>>>>> 97a387bc
         self.scheme_name = predefined_scheme or self.scheme_of_file_by_path()
         self.file_type = self.get_file_type()
         self.current_file = self.load_data_from_file()
-        self.old_file = get_remote_file(old_file_path) if old_file_path else get_remote_file(file_path)
+        self.old_file = get_remote_file(old_file_path) if old_file_path else get_remote_file(self.file_path)
         self.configuration = configuration
 
     def is_valid_file(self):
