"""
This script is used to validate the files in Content repository. Specifically for each file:
1) Proper prefix
2) Proper suffix
3) Valid yml/json schema
4) Having ReleaseNotes if applicable.

It can be run to check only committed changes (if the first argument is 'true') or all the files in the repo.
Note - if it is run for all the files in the repo it won't check releaseNotes, use `release_notes.py`
for that task.
"""
from __future__ import print_function

import os
import re

from demisto_sdk.common.hook_validations.pack_unique_files import PackUniqueFilesValidator
from demisto_sdk.common.configuration import Configuration
from demisto_sdk.common.constants import CODE_FILES_REGEX, OLD_YML_FORMAT_FILE, SCHEMA_REGEX, KNOWN_FILE_STATUSES, \
    IGNORED_TYPES_REGEXES, INTEGRATION_REGEX, BETA_INTEGRATION_REGEX, BETA_INTEGRATION_YML_REGEX, SCRIPT_REGEX, \
    IMAGE_REGEX, INCIDENT_FIELD_REGEX, TEST_PLAYBOOK_REGEX, \
    INTEGRATION_YML_REGEX, DIR_LIST, PACKAGE_SUPPORTING_DIRECTORIES, \
    YML_BETA_INTEGRATIONS_REGEXES, PACKAGE_SCRIPTS_REGEXES, YML_INTEGRATION_REGEXES, PACKS_DIR, PACKS_DIRECTORIES, \
    Errors, PLAYBOOKS_REGEXES_LIST
from demisto_sdk.common.hook_validations.conf_json import ConfJsonValidator
from demisto_sdk.common.hook_validations.description import DescriptionValidator
from demisto_sdk.common.hook_validations.id import IDSetValidator
from demisto_sdk.common.hook_validations.image import ImageValidator
from demisto_sdk.common.hook_validations.incident_field import IncidentFieldValidator
from demisto_sdk.common.hook_validations.integration import IntegrationValidator
from demisto_sdk.common.hook_validations.script import ScriptValidator
from demisto_sdk.common.hook_validations.structure import StructureValidator
from demisto_sdk.common.hook_validations.playbook import PlaybookValidator

from demisto_sdk.common.tools import checked_type, run_command, print_error, print_warning, print_color, \
    LOG_COLORS, get_yaml, filter_packagify_changes, collect_ids, str2bool, get_pack_name, is_file_path_in_pack, \
    get_yml_paths_in_dir
from demisto_sdk.yaml_tools.unifier import Unifier
from demisto_sdk.common.hook_validations.release_notes import ReleaseNotesValidator


class FilesValidator:
    """FilesValidator is a class that's designed to validate all the changed files on your branch, and all files in case
    you are on master, this class will be used on your local env as the validation hook(pre-commit), and on CircleCi
    to make sure you did not bypass the hooks as a safety precaution.

    Attributes:
        _is_valid (bool): saves the status of the whole validation(instead of mingling it between all the functions).
        conf_json_validator (ConfJsonValidator): object for validating the conf.json file.
        id_set_validator (IDSetValidator): object for validating the id_set.json file(Created in Circle only).
    """

    def __init__(self, is_backward_check=True, prev_ver='origin/master', use_git=False, is_circle=False,
                 print_ignored_files=False, validate_conf_json=True, validate_id_set=False,
                 configuration=Configuration()):
        self.branch_name = ''
        self.use_git = use_git
        if self.use_git:
            print('Using git')
            branches = run_command('git branch')
            branch_name_reg = re.search(r'\* (.*)', branches)
            self.branch_name = branch_name_reg.group(1)
            print(f'Running validation on branch {self.branch_name}')

        self.prev_ver = prev_ver
        if not self.prev_ver:
            # validate against master if no version was provided
            self.prev_ver = 'origin/master'

        self._is_valid = True
        self.configuration = configuration
        self.is_backward_check = is_backward_check
        self.is_circle = is_circle
        self.print_ignored_files = print_ignored_files
        self.validate_conf_json = validate_conf_json
        self.validate_id_set = validate_id_set

        if self.validate_conf_json:
            self.conf_json_validator = ConfJsonValidator()
        if self.validate_id_set:
            self.id_set_validator = IDSetValidator(is_circle=self.is_circle, configuration=self.configuration)

    @staticmethod
    def get_modified_files(files_string, tag='master', print_ignored_files=False):
        """Get lists of the modified files in your branch according to the files string.

        Args:
            files_string (string): String that was calculated by git using `git diff` command.
            tag (string): String of git tag used to update modified files.
            print_ignored_files (bool): should print ignored files.

        Returns:
            (modified_files_list, added_files_list, deleted_files). Tuple of sets.
        """
        all_files = files_string.split('\n')
        deleted_files = set([])
        added_files_list = set([])
        modified_files_list = set([])
        old_format_files = set([])
        for f in all_files:
            file_data = f.split()
            if not file_data:
                continue

            file_status = file_data[0]
            file_path = file_data[1]

            if file_status.lower().startswith('r'):
                file_status = 'r'
                file_path = file_data[2]

            if checked_type(file_path, CODE_FILES_REGEX) and file_status.lower() != 'd' \
                    and not file_path.endswith('_test.py'):
                # naming convention - code file and yml file in packages must have same name.
                file_path = os.path.splitext(file_path)[0] + '.yml'
            elif file_path.endswith('.js') or file_path.endswith('.py'):
                continue

            if file_status.lower() in ['m', 'a', 'r'] and checked_type(file_path, OLD_YML_FORMAT_FILE) and \
                    FilesValidator._is_py_script_or_integration(file_path):
                old_format_files.add(file_path)
            elif file_status.lower() == 'm' and checked_type(file_path) and not file_path.startswith('.'):
                modified_files_list.add(file_path)
            elif file_status.lower() == 'a' and checked_type(file_path) and not file_path.startswith('.'):
                added_files_list.add(file_path)
            elif file_status.lower() == 'd' and checked_type(file_path) and not file_path.startswith('.'):
                deleted_files.add(file_path)
            elif file_status.lower().startswith('r') and checked_type(file_path):
                # if a code file changed, take the associated yml file.
                if checked_type(file_data[2], CODE_FILES_REGEX):
                    modified_files_list.add(file_path)
                else:
                    modified_files_list.add((file_data[1], file_data[2]))

            elif checked_type(file_path, [SCHEMA_REGEX]):
                modified_files_list.add(file_path)

            elif file_status.lower() not in KNOWN_FILE_STATUSES:
                print_error('{} file status is an unknown one, please check. File status was: {}'
                            .format(file_path, file_status))

            elif print_ignored_files and not checked_type(file_path, IGNORED_TYPES_REGEXES):
                print_warning('Ignoring file path: {}'.format(file_path))

        modified_files_list, added_files_list, deleted_files = filter_packagify_changes(
            modified_files_list,
            added_files_list,
            deleted_files,
            tag)

        return modified_files_list, added_files_list, deleted_files, old_format_files

    def get_modified_and_added_files(self, tag='origin/master'):
        """Get lists of the modified and added files in your branch according to the git diff output.

        Args:
            tag (string): String of git tag used to update modified files

        Returns:
            (modified_files, added_files). Tuple of sets.
        """
        # Two dots is the default in git diff, it will compare with the last known commit as the base
        # Three dots will compare with the last known shared commit as the base
        compare_type = '.' if 'master' in tag else ''
        all_changed_files_string = run_command(
            'git diff --name-status {tag}..{compare_type}refs/heads/{branch}'.format(tag=tag,
                                                                                     branch=self.branch_name,
                                                                                     compare_type=compare_type))
        modified_files, added_files, _, old_format_files = self.get_modified_files(
            all_changed_files_string,
            tag=tag,
            print_ignored_files=self.print_ignored_files)

        if not self.is_circle:
            files_string = run_command('git diff --name-status --no-merges HEAD')
            nc_modified_files, nc_added_files, nc_deleted_files, nc_old_format_files = self.get_modified_files(
                files_string, print_ignored_files=self.print_ignored_files)

            all_changed_files_string = run_command('git diff --name-status {}'.format(tag))
            modified_files_from_tag, added_files_from_tag, _, _ = \
                self.get_modified_files(all_changed_files_string,
                                        print_ignored_files=self.print_ignored_files)

            old_format_files = old_format_files.union(nc_old_format_files)
            modified_files = modified_files.union(
                modified_files_from_tag.intersection(nc_modified_files))

            added_files = added_files.union(
                added_files_from_tag.intersection(nc_added_files))

            modified_files = modified_files - set(nc_deleted_files)
            added_files = added_files - set(nc_modified_files) - set(nc_deleted_files)

        packs = self.get_packs(modified_files, added_files)

        return modified_files, added_files, old_format_files, packs

    @staticmethod
    def get_packs(modified_files, added_files):
        packs = set()
        changed_files = modified_files.union(added_files)
        for changed_file in changed_files:
            if isinstance(changed_file, tuple):
                changed_file = changed_file[1]
            pack = get_pack_name(changed_file)
            if pack and is_file_path_in_pack(changed_file):
                packs.add(pack)

        return packs

<<<<<<< HEAD
    def is_valid_release_notes(self, file_path):
        release_notes_validator = ReleaseNotesValidator(file_path)
        if not release_notes_validator.is_file_valid():
            self._is_valid = False

    def validate_modified_files(self, modified_files):
=======
    def validate_modified_files(self, modified_files):  # noqa: C901
>>>>>>> 97a6b9f2
        """Validate the modified files from your branch.

        In case we encounter an invalid file we set the self._is_valid param to False.

        Args:
            modified_files (set): A set of the modified files in the current branch.
        """
        for file_path in modified_files:
            old_file_path = None
            if isinstance(file_path, tuple):
                old_file_path, file_path = file_path

            print('Validating {}'.format(file_path))
            if not checked_type(file_path):
                print_warning('- Skipping validation of non-content entity file.')
                continue

            structure_validator = StructureValidator(file_path, old_file_path)
            if not structure_validator.is_valid_file():
                self._is_valid = False
            if self.validate_id_set:
                if not self.id_set_validator.is_file_valid_in_set(file_path):
                    self._is_valid = False

            elif checked_type(file_path, YML_INTEGRATION_REGEXES):
                image_validator = ImageValidator(file_path)
                if not image_validator.is_valid():
                    self._is_valid = False

                description_validator = DescriptionValidator(file_path)
                if not description_validator.is_valid():
                    self._is_valid = False

                integration_validator = IntegrationValidator(structure_validator)
                if self.is_backward_check and not integration_validator.is_backward_compatible():
                    self._is_valid = False
                if not integration_validator.is_valid_file():
                    self._is_valid = False

            elif checked_type(file_path, YML_BETA_INTEGRATIONS_REGEXES):
                description_validator = DescriptionValidator(file_path)
                if not description_validator.is_valid_beta_description():
                    self._is_valid = False
                integration_validator = IntegrationValidator(structure_validator)
                if not integration_validator.is_valid_beta_integration():
                    self._is_valid = False

            elif checked_type(file_path, SCRIPT_REGEX):
                script_validator = ScriptValidator(structure_validator)
                if self.is_backward_check and not script_validator.is_backward_compatible():
                    self._is_valid = False
                if not script_validator.is_valid_file():
                    self._is_valid = False

            elif checked_type(file_path, PLAYBOOKS_REGEXES_LIST):
                playbook_validator = PlaybookValidator(structure_validator)
                if not playbook_validator.is_valid_playbook():
                    self._is_valid = False

            elif checked_type(file_path, PACKAGE_SCRIPTS_REGEXES):
                unifier = Unifier(os.path.dirname(file_path))
                yml_path, _ = unifier.get_script_package_data()
                # Set file path to the yml file
                structure_validator.file_path = yml_path
                script_validator = ScriptValidator(structure_validator)
                if self.is_backward_check and not script_validator.is_backward_compatible():
                    self._is_valid = False

            elif re.match(IMAGE_REGEX, file_path, re.IGNORECASE):
                image_validator = ImageValidator(file_path)
                if not image_validator.is_valid():
                    self._is_valid = False

            elif re.match(INCIDENT_FIELD_REGEX, file_path, re.IGNORECASE):
                incident_field_validator = IncidentFieldValidator(structure_validator)
                if not incident_field_validator.is_valid():
                    self._is_valid = False
                if self.is_backward_check and not incident_field_validator.is_backward_compatible():
                    self._is_valid = False

            self.is_valid_release_notes(file_path)

    def validate_added_files(self, added_files):
        """Validate the added files from your branch.

        In case we encounter an invalid file we set the self._is_valid param to False.

        Args:
            added_files (set): A set of the modified files in the current branch.
        """
        for file_path in added_files:
            print('Validating {}'.format(file_path))

            structure_validator = StructureValidator(file_path)
            if not structure_validator.is_valid_file():
                self._is_valid = False

            if self.validate_id_set:
                if not self.id_set_validator.is_file_valid_in_set(file_path):
                    self._is_valid = False

                if self.id_set_validator.is_file_has_used_id(file_path):
                    self._is_valid = False

            if re.match(TEST_PLAYBOOK_REGEX, file_path, re.IGNORECASE):
                if not self.conf_json_validator.is_test_in_conf_json(collect_ids(file_path)):
                    self._is_valid = False

            elif re.match(INTEGRATION_REGEX, file_path, re.IGNORECASE) or \
                    re.match(INTEGRATION_YML_REGEX, file_path, re.IGNORECASE) or \
                    re.match(IMAGE_REGEX, file_path, re.IGNORECASE):

                image_validator = ImageValidator(file_path)
                if not image_validator.is_valid():
                    self._is_valid = False

                description_validator = DescriptionValidator(file_path)
                if not description_validator.is_valid():
                    self._is_valid = False

                integration_validator = IntegrationValidator(structure_validator)
                if not integration_validator.is_valid_file():
                    self._is_valid = False

            elif re.match(BETA_INTEGRATION_REGEX, file_path, re.IGNORECASE) or \
                    re.match(BETA_INTEGRATION_YML_REGEX, file_path, re.IGNORECASE):
                description_validator = DescriptionValidator(file_path)
                if not description_validator.is_valid_beta_description():
                    self._is_valid = False

                integration_validator = IntegrationValidator(structure_validator)
                if not integration_validator.is_valid_beta_integration():
                    self._is_valid = False
            elif re.match(IMAGE_REGEX, file_path, re.IGNORECASE):
                image_validator = ImageValidator(file_path)
                if not image_validator.is_valid():
                    self._is_valid = False

            elif re.match(INCIDENT_FIELD_REGEX, file_path, re.IGNORECASE):
                incident_field_validator = IncidentFieldValidator(file_path)
                if not incident_field_validator.is_valid():
                    self._is_valid = False

            self.is_valid_release_notes(file_path)

    def validate_no_old_format(self, old_format_files):
        """ Validate there are no files in the old format(unified yml file for the code and configuration).

        Args:
            old_format_files(set): file names which are in the old format.
        """
        invalid_files = []
        for f in old_format_files:
            yaml_data = get_yaml(f)
            if 'toversion' not in yaml_data:  # we only fail on old format if no toversion (meaning it is latest)
                invalid_files.append(f)
        if invalid_files:
            print_error('You should update the following files to the package format, for further details please visit '
                        'https://github.com/demisto/content/tree/master/docs/package_directory_structure. '
                        'The files are:\n{}'.format('\n'.join(list(invalid_files))))
            self._is_valid = False

    def validate_committed_files(self):
        """Validate that all the committed files in your branch are valid

        """
        modified_files, added_files, old_format_files, packs = self.get_modified_and_added_files()
        schema_changed = False
        for f in modified_files:
            if isinstance(f, tuple):
                _, f = f
            if checked_type(f, [SCHEMA_REGEX]):
                schema_changed = True
        # Ensure schema change did not break BC
        if schema_changed:
            print("Schema changed, validating all files")
            self.validate_all_files()
        else:
            self.validate_modified_files(modified_files)
            self.validate_added_files(added_files)
            self.validate_no_old_format(old_format_files)
            self.validate_pack_unique_files(packs)

    def validate_pack_unique_files(self, packs):
        for pack in packs:
            pack_unique_files_validator = PackUniqueFilesValidator(pack)
            pack_errors = pack_unique_files_validator.validate_pack_unique_files()
            if pack_errors:
                print_error(pack_errors)
                self._is_valid = False

    def validate_all_files(self):
        """Validate all files in the repo are in the right format."""
        for root, dirs, _ in os.walk(PACKS_DIR):
            for dir_in_dirs in dirs:
                for directory in PACKS_DIRECTORIES:
                    for inner_root, inner_dirs, files in os.walk(os.path.join(root, dir_in_dirs, directory)):
                        for inner_dir in inner_dirs:
                            project_dir = os.path.join(inner_root, inner_dir)
                            _, file_path = get_yml_paths_in_dir(os.path.normpath(project_dir),
                                                                Errors.no_yml_file(project_dir))
                            if file_path:
                                print("Validating {}".format(file_path))
                                structure_validator = StructureValidator(file_path)
                                if not structure_validator.is_valid_scheme():
                                    self._is_valid = False

        for directory in DIR_LIST:
            print_color('Validating {} directory:'.format(directory), LOG_COLORS.GREEN)
            for root, dirs, files in os.walk(directory):
                for file_name in files:
                    file_path = os.path.join(root, file_name)
                    # skipping hidden files
                    if file_name.startswith('.'):
                        continue

                    print('Validating ' + file_name)
                    structure_validator = StructureValidator(file_path)
                    if not structure_validator.is_valid_scheme():
                        self._is_valid = False

        for directory in PACKAGE_SUPPORTING_DIRECTORIES:
            for root, dirs, files in os.walk(directory):
                for inner_dir in dirs:
                    project_dir = os.path.join(root, inner_dir)
                    _, file_path = get_yml_paths_in_dir(project_dir, Errors.no_yml_file(project_dir))
                    if file_path:
                        print('Validating ' + file_path)
                        structure_validator = StructureValidator(file_path)
                        if not structure_validator.is_valid_scheme():
                            self._is_valid = False

    def is_valid_structure(self):
        """Check if the structure is valid for the case we are in, master - all files, branch - changed files.

        Returns:
            (bool). Whether the structure is valid or not.
        """
        if self.validate_conf_json:
            if not self.conf_json_validator.is_valid_conf_json():
                self._is_valid = False
        if self.use_git:
            if self.branch_name != 'master' and (not self.branch_name.startswith('19.') and
                                                 not self.branch_name.startswith('20.')):
                print("Validates only committed files")
                self.validate_committed_files()
                self.validate_against_previous_version(no_error=True)
            else:
                self.validate_against_previous_version(no_error=True)
                print("Validates all of Content repo directories according to their schemas")
                self.validate_all_files()
        else:
            print("No using git, validating all files")
            self.validate_all_files()

        return self._is_valid

    def validate_against_previous_version(self, no_error=False):
        """Validate all files that were changed between previous version and branch_sha

        Args:
            no_error (bool): If set to true will restore self._is_valid after run (will not return new errors)
        """
        if self.prev_ver and self.prev_ver != 'master':
            print_color('Starting validation against {}'.format(self.prev_ver), LOG_COLORS.GREEN)
            modified_files, _, _, _ = self.get_modified_and_added_files(self.prev_ver)
            prev_self_valid = self._is_valid
            self.validate_modified_files(modified_files)
            if no_error:
                self._is_valid = prev_self_valid

    @staticmethod
    def add_sub_parser(subparsers):
        parser = subparsers.add_parser('validate', help='Validate your content files')
        parser.add_argument('-c', '--circle', type=str2bool, default=False, help='Is CircleCi or not')
        parser.add_argument('-b', '--backward-comp', type=str2bool, default=True,
                            help='To check backward compatibility.')
        parser.add_argument('-t', '--test-filter', type=str2bool, default=False,
                            help='Check that tests are valid.')
        parser.add_argument('-j', '--conf-json', action='store_true', help='Validate the conf.json file.')
        parser.add_argument('-i', '--id-set', action='store_true', help='Create the id_set.json file.')
        parser.add_argument('-p', '--prev-ver', help='Previous branch or SHA1 commit to run checks against.')
        parser.add_argument('-g', '--use-git', action='store_true', help='Validate changes using git.')

    @staticmethod
    def _is_py_script_or_integration(file_path):
        file_yml = get_yaml(file_path)
        if re.match(INTEGRATION_REGEX, file_path, re.IGNORECASE):
            if file_yml.get('script', {}).get('type', 'javascript') != 'python':
                return False
            return True

        if re.match(SCRIPT_REGEX, file_path, re.IGNORECASE):
            if file_yml.get('type', 'javascript') != 'python':
                return False

            return True

        return False<|MERGE_RESOLUTION|>--- conflicted
+++ resolved
@@ -208,16 +208,12 @@
 
         return packs
 
-<<<<<<< HEAD
     def is_valid_release_notes(self, file_path):
         release_notes_validator = ReleaseNotesValidator(file_path)
         if not release_notes_validator.is_file_valid():
             self._is_valid = False
 
-    def validate_modified_files(self, modified_files):
-=======
     def validate_modified_files(self, modified_files):  # noqa: C901
->>>>>>> 97a6b9f2
         """Validate the modified files from your branch.
 
         In case we encounter an invalid file we set the self._is_valid param to False.
