--- conflicted
+++ resolved
@@ -178,28 +178,4 @@
             else:
                 raise ValueError('Could not auto determine yml type ({}/{}) based on path: {}'
                                  .format(SCRIPT, INTEGRATION, self.yml_path))
-<<<<<<< HEAD
-        return yml_type
-
-    # @staticmethod
-    # def add_sub_parser(subparsers):
-    #     parser = subparsers.add_parser('extract', help='Extract code, image and description files'
-    #                                                    ' from a demisto integration or script yaml file')
-    #     parser.add_argument("-i", "--infile", help="The yml file to extract from", required=True)
-    #     parser.add_argument("-o", "--outfile",
-    #                         help="The output file or dir (if doing migrate) to write the code to", required=True)
-    #     parser.add_argument("-m", "--migrate", action='store_true',
-    #                         help="Migrate an integration to package format."
-    #                              " Pass to -o option a directory in this case.")
-    #     parser.add_argument("-t", "--type",
-    #                         help="Yaml type. If not specified will try to determine type based upon path.",
-    #                         choices=[SCRIPT_PREFIX, INTEGRATION_PREFIX], default=None)
-    #     parser.add_argument("-d", "--demistomock", help="Add an import for demisto mock, true by default",
-    #                         choices=[True, False], type=str2bool, default=True)
-    #     parser.add_argument("-c", "--commonserver",
-    #                         help=("Add an import for CommonServerPython. "
-    #                               " If not specified will import unless this is CommonServerPython"),
-    #                         choices=[True, False], type=str2bool, default=None)
-=======
-        return yml_type
->>>>>>> 1a28dce1
+        return yml_type