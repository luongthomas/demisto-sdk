# Changelog

[PyPI History][1]

[1]: https://pypi.org/project/demisto-sdk/#history

### 0.3.0

* Added support for multi-package **lint** both with parallel and without.
* Added all parameter in **lint** to run on all packages and packs in content repository.
* Added **format** for:
    * Scripts
    * Playbooks
    * Integrations
* Improved user outputs for **secrets** command.
* Fixed an issue where **lint** would run pytest and pylint only on a single docker per integration.
* Added auto-complete functionality to demisto-sdk.
* Added git parameter in **lint** to run only on changed packages.
* Added the **run-playbook** command
* Added **run** command which runs a command in the Demisto playground.
* Added **upload** command which uploads an integration or a script to a Demisto instance.
* Fixed and issue where **validate** checked if release notes exist for new integrations and scripts.
<<<<<<< HEAD
* **validate** now supports indicator fields.
* Fixed an issue with layouts scheme validation.
=======
* Added **generate-test-playbook** command which generates a basic test playbook for an integration or a script.
>>>>>>> 3ac7a17e

### 0.2.6

* Fixed an issue with locating release notes for beta integrations in **validate**.

### 0.2.5

* Fixed an issue with locating release notes for beta integrations in **validate**.

### 0.2.4

* Adding image validation to Beta_Integration and Packs in **validate**.

### 0.2.3

* Adding Beta_Integration to the structure validation process.
* Fixing bug where **validate** did checks on TestPlaybooks.
* Added requirements parameter to **lint**.

### 0.2.2

* Fixing bug where **lint** did not return exit code 1 on failure.
* Fixing bug where **validate** did not print error message in case no release notes were give.

### 0.2.1

* **Validate** now checks that the id and name fields are identical in yml files.
* Fixed a bug where sdk did not return any exit code.

### 0.2.0

* Added Release Notes Validator.
* Fixed the Unifier selection of your python file to use as the code.
* **Validate** now supports Indicator fields.
* Fixed a bug where **validate** and **secrets** did not return exit code 1 on failure.
* **Validate** now runs on newly added scripts.

### 0.1.8

* Added support for `--version`.
* Fixed an issue in file_validator when calling `checked_type` method with script regex.

### 0.1.2
* Restructuring validation to support content packs.
* Added secrets validation.
* Added content bundle creation.
* Added lint and unit test run.

### 0.1.1

* Added new logic to the unifier.
* Added detailed README.
* Some small adjustments and fixes.

### 0.1.0

Capabilities:
* **Extract** components(code, image, description etc.) from a Demisto YAML file into a directory.
* **Unify** components(code, image, description etc.) to a single Demisto YAML file.
* **Validate** Demisto content files.<|MERGE_RESOLUTION|>--- conflicted
+++ resolved
@@ -20,12 +20,9 @@
 * Added **run** command which runs a command in the Demisto playground.
 * Added **upload** command which uploads an integration or a script to a Demisto instance.
 * Fixed and issue where **validate** checked if release notes exist for new integrations and scripts.
-<<<<<<< HEAD
+* Added **generate-test-playbook** command which generates a basic test playbook for an integration or a script.
 * **validate** now supports indicator fields.
 * Fixed an issue with layouts scheme validation.
-=======
-* Added **generate-test-playbook** command which generates a basic test playbook for an integration or a script.
->>>>>>> 3ac7a17e
 
 ### 0.2.6
 
