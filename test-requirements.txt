--- conflicted
+++ resolved
@@ -1,8 +1,4 @@
 pytest
-<<<<<<< HEAD
-mock
-=======
 pytest-mock
 mock
-urllib3
->>>>>>> 85e2ad5e
+urllib3