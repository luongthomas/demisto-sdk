--- conflicted
+++ resolved
@@ -262,7 +262,39 @@
 This will run the query `!gct-translate-text text="ciao" target="iw"` on the playground of the Demisto instance and print the output.
 
 
-<<<<<<< HEAD
+### Generate Test Playbook
+
+Generate Test Playbook from integration/script yml
+**Arguments**:
+* *-i, --infile*
+   Specify integration/script yml path (must be a valid yml file)
+* *-o, --outdir*
+   Specify output directory (Default: current directory)
+* *-n, --name*
+   Specify test playbook name
+* *-t, --type{integration,script}*
+   YAML type (default: integration)
+
+**Examples**:
+`demisto-sdk generate-test-playbook -i Integrations/PaloAltoNetworks_XDR/PaloAltoNetworks_XDR.yml -n TestXDRPlaybook -t integration -o TestPlaybooks`
+This will create a test playbook in TestPlaybook folder, with filename `TestXDRPlaybook.yml`.
+
+
+## [init](https://github.com/demisto/demisto-sdk/tree/master/docs/init_command.md)
+Create a pack, integration or script template. If `--integration` and `--script` flags are not given the command will create a pack.
+
+**Arguments**:
+* **-n, --name** The name given to the files and directories of new pack/integration/script being created
+* **--id** The id used for the yml file of the integration/script
+* **-o, --outdir** The directory to which the created object will be saved
+* **--integration** Create an integration
+* **--script** Create a script
+
+**Example**:
+`demisto-sdk init --integration -n MyNewIntegration -o path/to/my/dir`
+This will create a new integration template named MyNewIntegration within "path/to/my/dir" directory.
+
+
 ### Convert JSON to Demisto Outputs
 
 **Arguments**:
@@ -281,7 +313,7 @@
 
 **Examples**:
 <br/>`demisto-sdk json-to-outputs -c jira-get-ticket -p Jira.Ticket -i path/to/valid.json`
-<br/>if valid.json looks like 
+<br/>if valid.json looks like
 ```json
 {
     "id": 100,
@@ -306,41 +338,7 @@
 ```
 
 
-                                  
-=======
-### Generate Test Playbook
-
-Generate Test Playbook from integration/script yml
-**Arguments**:
-* *-i, --infile*
-   Specify integration/script yml path (must be a valid yml file)
-* *-o, --outdir*
-   Specify output directory (Default: current directory)
-* *-n, --name*
-   Specify test playbook name
-* *-t, --type{integration,script}*
-   YAML type (default: integration)
-
-**Examples**:
-`demisto-sdk generate-test-playbook -i Integrations/PaloAltoNetworks_XDR/PaloAltoNetworks_XDR.yml -n TestXDRPlaybook -t integration -o TestPlaybooks`
-This will create a test playbook in TestPlaybook folder, with filename `TestXDRPlaybook.yml`.
-
-
-## [init](https://github.com/demisto/demisto-sdk/tree/master/docs/init_command.md)
-Create a pack, integration or script template. If `--integration` and `--script` flags are not given the command will create a pack.
-
-**Arguments**:
-* **-n, --name** The name given to the files and directories of new pack/integration/script being created
-* **--id** The id used for the yml file of the integration/script
-* **-o, --outdir** The directory to which the created object will be saved
-* **--integration** Create an integration
-* **--script** Create a script
-
-**Example**:
-`demisto-sdk init --integration -n MyNewIntegration -o path/to/my/dir`
-This will create a new integration template named MyNewIntegration within "path/to/my/dir" directory.
-
->>>>>>> 1c1db290
+
 ## In the code
 You can import the SDK core class in your python code as follows:
 
